import * as React from 'react';

<<<<<<< HEAD
import { cva } from 'class-variance-authority';
import type { VariantProps } from 'class-variance-authority';
=======
import type { VariantProps } from 'class-variance-authority';
import { cva } from 'class-variance-authority';
>>>>>>> c6457e75

import { cn } from '../lib/utils';

const alertVariants = cva(
  'relative w-full rounded-lg p-4 [&>svg]:absolute [&>svg]:text-foreground [&>svg]:left-4 [&>svg]:top-4 [&>svg+div]:translate-y-[-3px] [&>svg~*]:pl-8',
  {
    variants: {
      variant: {
        default:
          'bg-green-50 text-green-700 [&_.alert-title]:text-green-800 [&>svg]:text-green-400',
        neutral:
          'bg-gray-50 dark:bg-neutral-900/20 text-muted-foreground [&_.alert-title]:text-foreground',
        secondary: 'bg-blue-50 text-blue-700 [&_.alert-title]:text-blue-800 [&>svg]:text-blue-400',
        destructive: 'bg-red-50 text-red-700 [&_.alert-title]:text-red-800 [&>svg]:text-red-400',
        warning:
          'bg-yellow-50 text-yellow-700 [&_.alert-title]:text-yellow-800 [&>svg]:text-yellow-400',
      },
      padding: {
        tighter: 'p-2',
        tight: 'px-4 py-2',
        default: 'p-4',
      },
    },
    defaultVariants: {
      variant: 'default',
      padding: 'default',
    },
  },
);

const Alert = React.forwardRef<
  HTMLDivElement,
  React.HTMLAttributes<HTMLDivElement> & VariantProps<typeof alertVariants>
>(({ className, variant, padding, ...props }, ref) => (
  <div
    ref={ref}
    role="alert"
    className={cn(alertVariants({ variant, padding }), className)}
    {...props}
  />
));

Alert.displayName = 'Alert';

const AlertTitle = React.forwardRef<HTMLParagraphElement, React.HTMLAttributes<HTMLHeadingElement>>(
  ({ className, ...props }, ref) => (
    <h5 ref={ref} className={cn('alert-title text-base font-medium', className)} {...props} />
  ),
);

AlertTitle.displayName = 'AlertTitle';

const AlertDescription = React.forwardRef<
  HTMLParagraphElement,
  React.HTMLAttributes<HTMLParagraphElement>
>(({ className, ...props }, ref) => (
  <div ref={ref} className={cn('text-sm', className)} {...props} />
));

AlertDescription.displayName = 'AlertDescription';

export { Alert, AlertTitle, AlertDescription };<|MERGE_RESOLUTION|>--- conflicted
+++ resolved
@@ -1,12 +1,7 @@
 import * as React from 'react';
 
-<<<<<<< HEAD
-import { cva } from 'class-variance-authority';
-import type { VariantProps } from 'class-variance-authority';
-=======
 import type { VariantProps } from 'class-variance-authority';
 import { cva } from 'class-variance-authority';
->>>>>>> c6457e75
 
 import { cn } from '../lib/utils';
 
